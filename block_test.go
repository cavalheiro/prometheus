// Copyright 2017 The Prometheus Authors
// Licensed under the Apache License, Version 2.0 (the "License");
// you may not use this file except in compliance with the License.
// You may obtain a copy of the License at
//
// http://www.apache.org/licenses/LICENSE-2.0
//
// Unless required by applicable law or agreed to in writing, software
// distributed under the License is distributed on an "AS IS" BASIS,
// WITHOUT WARRANTIES OR CONDITIONS OF ANY KIND, either express or implied.
// See the License for the specific language governing permissions and
// limitations under the License.

package tsdb

import (
	"context"
	"io/ioutil"
	"math/rand"
	"os"
	"path/filepath"
	"testing"

	"github.com/go-kit/kit/log"
	"github.com/prometheus/tsdb/testutil"
	"github.com/prometheus/tsdb/tsdbutil"
)

// In Prometheus 2.1.0 we had a bug where the meta.json version was falsely bumped
// to 2. We had a migration in place resetting it to 1 but we should move immediately to
// version 3 next time to avoid confusion and issues.
func TestBlockMetaMustNeverBeVersion2(t *testing.T) {
	dir, err := ioutil.TempDir("", "metaversion")
	testutil.Ok(t, err)
	defer os.RemoveAll(dir)

	testutil.Ok(t, writeMetaFile(dir, &BlockMeta{}))

	meta, err := readMetaFile(dir)
	testutil.Ok(t, err)
	testutil.Assert(t, meta.Version != 2, "meta.json version must never be 2")
}

func TestSetCompactionFailed(t *testing.T) {
	tmpdir, err := ioutil.TempDir("", "test")
	testutil.Ok(t, err)
	defer os.RemoveAll(tmpdir)

	blockDir := createBlock(t, tmpdir, genSeries(1, 1, 0, 0))
	b, err := OpenBlock(nil, blockDir, nil)
	testutil.Ok(t, err)
	testutil.Equals(t, false, b.meta.Compaction.Failed)
	testutil.Ok(t, b.setCompactionFailed())
	testutil.Equals(t, true, b.meta.Compaction.Failed)
	testutil.Ok(t, b.Close())

	b, err = OpenBlock(nil, blockDir, nil)
	testutil.Ok(t, err)
	testutil.Equals(t, true, b.meta.Compaction.Failed)
	testutil.Ok(t, b.Close())
}

// createBlock creates a block with given set of series and returns its dir.
func createBlock(tb testing.TB, dir string, series []Series) string {
	head, err := NewHead(nil, nil, nil, 2*60*60*1000)
	testutil.Ok(tb, err)
	defer head.Close()

<<<<<<< HEAD
	lbls, err := labels.ReadLabels(filepath.Join("testdata", "20kseries.json"), nSeries)
	testutil.Ok(tb, err)
	refs := make([]uint64, nSeries)

	for ts := mint; ts <= maxt; ts++ {
		app := head.Appender()
		for i, lbl := range lbls {
			if refs[i] != 0 {
				err := app.AddFast(refs[i], ts, rand.Float64())
=======
	app := head.Appender()
	for _, s := range series {
		ref := uint64(0)
		it := s.Iterator()
		for it.Next() {
			t, v := it.At()
			if ref != 0 {
				err := app.AddFast(ref, t, v)
>>>>>>> ee99718f
				if err == nil {
					continue
				}
			}
<<<<<<< HEAD
			ref, err := app.Add(lbl, int64(ts), rand.Float64())
=======
			ref, err = app.Add(s.Labels(), t, v)
>>>>>>> ee99718f
			testutil.Ok(tb, err)
			refs[i] = ref
		}
		testutil.Ok(tb, it.Err())
	}
	err = app.Commit()
	testutil.Ok(tb, err)

	compactor, err := NewLeveledCompactor(context.Background(), nil, log.NewNopLogger(), []int64{1000000}, nil)
	testutil.Ok(tb, err)

	testutil.Ok(tb, os.MkdirAll(dir, 0777))

	ulid, err := compactor.Write(dir, head, head.MinTime(), head.MaxTime(), nil)
	testutil.Ok(tb, err)
	return filepath.Join(dir, ulid.String())
}

// genSeries generates series with a given number of labels and values.
func genSeries(totalSeries, labelCount int, mint, maxt int64) []Series {
	if totalSeries == 0 || labelCount == 0 {
		return nil
	}
	series := make([]Series, totalSeries)

	for i := 0; i < totalSeries; i++ {
		lbls := make(map[string]string, labelCount)
		for len(lbls) < labelCount {
			lbls[randString()] = randString()
		}
		samples := make([]tsdbutil.Sample, 0, maxt-mint+1)
		for t := mint; t <= maxt; t++ {
			samples = append(samples, sample{t: t, v: rand.Float64()})
		}
		series[i] = newSeries(lbls, samples)
	}

	return series
}

const letterBytes = "abcdefghijklmnopqrstuvwxyzABCDEFGHIJKLMNOPQRSTUVWXYZ"
const (
	letterIdxBits = 6                    // 6 bits to represent a letter index
	letterIdxMask = 1<<letterIdxBits - 1 // All 1-bits, as many as letterIdxBits
	letterIdxMax  = 63 / letterIdxBits   // # of letter indices fitting in 63 bits
)

// randString generates random string.
func randString() string {
	maxLength := int32(50)
	length := rand.Int31n(maxLength)
	b := make([]byte, length+1)
	// A rand.Int63() generates 63 random bits, enough for letterIdxMax characters!
	for i, cache, remain := length, rand.Int63(), letterIdxMax; i >= 0; {
		if remain == 0 {
			cache, remain = rand.Int63(), letterIdxMax
		}
		if idx := int(cache & letterIdxMask); idx < len(letterBytes) {
			b[i] = letterBytes[idx]
			i--
		}
		cache >>= letterIdxBits
		remain--
	}

	return string(b)
}<|MERGE_RESOLUTION|>--- conflicted
+++ resolved
@@ -66,17 +66,6 @@
 	testutil.Ok(tb, err)
 	defer head.Close()
 
-<<<<<<< HEAD
-	lbls, err := labels.ReadLabels(filepath.Join("testdata", "20kseries.json"), nSeries)
-	testutil.Ok(tb, err)
-	refs := make([]uint64, nSeries)
-
-	for ts := mint; ts <= maxt; ts++ {
-		app := head.Appender()
-		for i, lbl := range lbls {
-			if refs[i] != 0 {
-				err := app.AddFast(refs[i], ts, rand.Float64())
-=======
 	app := head.Appender()
 	for _, s := range series {
 		ref := uint64(0)
@@ -85,16 +74,11 @@
 			t, v := it.At()
 			if ref != 0 {
 				err := app.AddFast(ref, t, v)
->>>>>>> ee99718f
 				if err == nil {
 					continue
 				}
 			}
-<<<<<<< HEAD
-			ref, err := app.Add(lbl, int64(ts), rand.Float64())
-=======
 			ref, err = app.Add(s.Labels(), t, v)
->>>>>>> ee99718f
 			testutil.Ok(tb, err)
 			refs[i] = ref
 		}

---
version: 2.1

executors:
  # Whenever the Go version is updated here, .travis.yml and .promu.yml
  # should also be updated.
  golang:
    docker:
    - image: circleci/golang:1.11

jobs:
  test:
    executor: golang
    resource_class: large

    steps:
    - checkout
    - run: make promu
<<<<<<< HEAD
    - run: make check_license style unused staticcheck build
    - run: git diff --exit-code
=======
    - run: make check_license style unused staticcheck build check_assets
>>>>>>> 5230e273
    - store_artifacts:
        path: prometheus
        destination: /build/prometheus
    - store_artifacts:
        path: promtool
        destination: /build/promtool
    - run: rm -v prometheus promtool

  build:
    machine: true

    steps:
    - checkout
    - run: make promu
    - run: promu crossbuild -v
    - persist_to_workspace:
        root: .
        paths:
        - .build
    - store_artifacts:
        path: .build
        destination: /build

  docker_hub_master:
    executor: golang

    steps:
    - checkout
    - setup_remote_docker
    - attach_workspace:
        at: .
    - run: ln -s .build/linux-amd64/prometheus prometheus
    - run: ln -s .build/linux-amd64/promtool promtool
    - run: make docker
    - run: make docker DOCKER_REPO=quay.io/prometheus
    - run: docker images
    - run: docker login -u $DOCKER_LOGIN -p $DOCKER_PASSWORD
    - run: docker login -u $QUAY_LOGIN -p $QUAY_PASSWORD quay.io
    - run: make docker-publish
    - run: make docker-publish DOCKER_REPO=quay.io/prometheus

  docker_hub_release_tags:
    executor: golang

    steps:
    - checkout
    - setup_remote_docker
    - run: mkdir -v -p ${HOME}/bin
    - run: curl -L 'https://github.com/aktau/github-release/releases/download/v0.7.2/linux-amd64-github-release.tar.bz2' | tar xvjf - --strip-components 3 -C ${HOME}/bin
    - run: echo 'export PATH=${HOME}/bin:${PATH}' >> ${BASH_ENV}
    - attach_workspace:
        at: .
    - run: make promu
    - run: promu crossbuild tarballs
    - run: promu checksum .tarballs
    - run: promu release .tarballs
    - store_artifacts:
        path: .tarballs
        destination: releases
    - run: ln -s .build/linux-amd64/prometheus prometheus
    - run: ln -s .build/linux-amd64/promtool promtool
    - run: make docker DOCKER_IMAGE_TAG=$CIRCLE_TAG
    - run: make docker DOCKER_IMAGE_TAG=$CIRCLE_TAG DOCKER_REPO=quay.io/prometheus
    - run: docker login -u $DOCKER_LOGIN -p $DOCKER_PASSWORD
    - run: docker login -u $QUAY_LOGIN -p $QUAY_PASSWORD quay.io
    - run: |
        if [[ "$CIRCLE_TAG" =~ ^v[0-9]+(\.[0-9]+){2}$ ]]; then
          make docker-tag-latest DOCKER_IMAGE_TAG="$CIRCLE_TAG"
          make docker-tag-latest DOCKER_IMAGE_TAG="$CIRCLE_TAG" DOCKER_REPO=quay.io/prometheus
        fi
    - run: make docker-publish
    - run: make docker-publish DOCKER_REPO=quay.io/prometheus

workflows:
  version: 2
  prometheus:
    jobs:
    - test:
        filters:
          tags:
            only: /.*/
    - build:
        filters:
          tags:
            only: /.*/
    - docker_hub_master:
        requires:
        - test
        - build
        filters:
          branches:
            only: master
    - docker_hub_release_tags:
        requires:
        - test
        - build
        filters:
          tags:
            only: /^v[0-9]+(\.[0-9]+){2}(-.+|[^-.]*)$/
          branches:
            ignore: /.*/<|MERGE_RESOLUTION|>--- conflicted
+++ resolved
@@ -16,12 +16,8 @@
     steps:
     - checkout
     - run: make promu
-<<<<<<< HEAD
-    - run: make check_license style unused staticcheck build
+    - run: make check_license style unused staticcheck build check_assets
     - run: git diff --exit-code
-=======
-    - run: make check_license style unused staticcheck build check_assets
->>>>>>> 5230e273
     - store_artifacts:
         path: prometheus
         destination: /build/prometheus
